--- conflicted
+++ resolved
@@ -157,21 +157,14 @@
   * Override stream names with env variables: KINESIS_STREAM_\*uppercase topic\* ex.: `KINESIS_STREAM_V`
 * Google pubsub: Along with the required pubsub config (See ./test/integration/config.json for example), be sure to set the environment variable `GOOGLE_APPLICATION_CREDENTIALS`
 * ZMQ: Configure with the config.json file.  See implementation here: [config/config.go](./config/config.go)
-<<<<<<< HEAD
 * MQTT: Configure using the config.json file. See implementation in [config/config.go](./config/config.go)
   * See detailed MQTT information in the [MQTT README](./datastore/mqtt/README.md)
-* Logger: Simple STDOUT logger that serializes protos to JSON
-=======
 * Logger: This is a simple STDOUT logger that serializes the protos to json.
->>>>>>> 8351ea77
 
 >NOTE: To add a new dispatcher, please provide integration tests and updated documentation. To serialize dispatcher data as json instead of protobufs, add a config `transmit_decoded_records` and set value to `true` as shown [here](config/test_configs_test.go#L186)
 
 ## Reliable Acks
-<<<<<<< HEAD
-Fleet telemetry can send ack messages back to the vehicle. This is useful for applications that need to ensure the data was received and processed. To enable this feature, set `reliable_ack_sources` to one of configured dispatchers (`kafka`,`kinesis`,`pubsub`,`zmq`, `mqtt`) in the config file. Reliable acks can only be set to one dispatcher per recordType. See [here](./test/integration/config.json#L8) for sample config.
-=======
-Fleet Telemetry can send ack messages back to the vehicle. This is useful for applications that need to ensure the data was received and processed. To enable this feature, set `reliable_ack_sources` to one of configured dispatchers (`kafka`,`kinesis`,`pubsub`,`zmq`) in the config file. Reliable acks can only be set to one dispatcher per recordType. See [here](./test/integration/config.json#L8) for sample config.
+Fleet Telemetry can send ack messages back to the vehicle. This is useful for applications that need to ensure the data was received and processed. To enable this feature, set `reliable_ack_sources` to one of configured dispatchers (`kafka`,`kinesis`,`pubsub`,`zmq`, `mqtt`) in the config file. Reliable acks can only be set to one dispatcher per recordType. See [here](./test/integration/config.json#L8) for sample config.
 
 ## Detecting Vehicle Connectivity Changes
 On the vehicle, Fleet Telemetry client behave similarly to how the connectivity engine for vehicle commands. Therefore we can use Fleet Telemetry connectivity event to assume when a vehicle is online. Note that it is a proxy, but if configured properly Fleet Telemetry connectivity time should match vehicle connectivity state in 99%+. To enable connectivity events simply add the `connectivity` records in the list of events in [server_config.json](./examples/server_config.json) file:
@@ -183,7 +176,6 @@
         ]
       }
   ```
->>>>>>> 8351ea77
 
 ## Metrics
 Configure and use Prometheus or a StatsD-interface supporting data store for metrics. The integration test runs Fleet Telemetry with [grafana](https://grafana.com/docs/grafana/latest/datasources/google-cloud-monitoring/), which is compatible with prometheus. It also has an example dashboard which tracks important metrics related to the hosted server. Sample screenshot for the [sample dashboard](./test/integration/grafana/provisioning/dashboards/dashboard.json):-
